--- conflicted
+++ resolved
@@ -129,12 +129,7 @@
 
     # Get the URL to authorize a user for an application via the web flow
     #
-<<<<<<< HEAD
     # @param app_id [String] Client Id we received when our application was registered with GitHub.
-=======
-    # @param app_id [String] Client Id we received when our application was registered with GitHub. Defaults to the client_id.
-    # @param app_secret [String] Client Secret we received when our application was registered with GitHub. Defaults to the client_secret.
->>>>>>> e79b3530
     # @option options [String] :redirect_uri The url to redirect to after authorizing.
     # @option options [String] :scope The scopes to request from the user.
     # @option options [String] :state A random string to protect against CSRF.
@@ -142,19 +137,14 @@
     # @see Octokit::Client
     # @see http://developer.github.com/v3/oauth/#web-application-flow
     # @example
-<<<<<<< HEAD
     #   @client.authorize_url('xxxx')
     def authorize_url(*args)
       arguments = Arguments.new(args)
       options   = arguments.options
-      app_id = arguments.shift
+      app_id = arguments.shift || client_id
       if app_secret = arguments.shift
         warn "client_secret is not required for this method"
       end
-=======
-    #   @client.authorize_url('xxxx', 'yyyy')
-    def authorize_url(app_id = client_id, app_secret = client_secret, options = {})
->>>>>>> e79b3530
       authorize_url = options.delete(:endpoint) || Octokit.web_endpoint
       authorize_url += "login/oauth/authorize?client_id=" + app_id
 
