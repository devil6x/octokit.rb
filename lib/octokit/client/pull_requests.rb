--- conflicted
+++ resolved
@@ -172,13 +172,8 @@
 
       # List comments on a pull request
       #
-<<<<<<< HEAD
       # @see https://developer.github.com/v3/pulls/comments/#list-comments-on-a-pull-request
-      # @param repo [String, Hash, Repository] A GitHub repository
-=======
-      # @see https://developer.github.com/v3/pulls/#list-comments-on-a-pull-request
-      # @param repo [Integer, String, Hash, Repository] A GitHub repository
->>>>>>> b590e9cf
+      # @param repo [Integer, String, Hash, Repository] A GitHub repository
       # @param number [Integer] Number of pull request
       # @return [Array<Sawyer::Resource>] List of comments
       def pull_request_comments(repo, number, options = {})
