require 'helper'

describe Octokit::Client::Repositories do
  before do
    Octokit.reset!
    @client = oauth_client
  end

  describe ".repository", :vcr do
    it "returns the matching repository" do
      repository = @client.repository("sferik/rails_admin")
      expect(repository.name).to eq("rails_admin")
      assert_requested :get, github_url("/repos/sferik/rails_admin")
    end

    it "returns the repository, including topics" do
      repository = @client.repository("github/linguist", :accept => Octokit::Preview::PREVIEW_TYPES.fetch(:topics))
      expect(repository.topics).to be_kind_of Array
      expect(repository.topics).to include("syntax-highlighting")
    end
  end # .repository 

  describe ".set_private" do
    it "sets a repository private" do
      # Stub this because Padawan is on a free plan
      request = stub_patch(github_url("/repos/#{@test_repo}")).
        with(:body => {:private => true, :name => test_github_repository}.to_json)
      @client.set_private @test_repo
      assert_requested request
    end
  end # .set_private

  describe ".set_public" do
    it "sets a repository public" do
      # Stub this because Padawan is on a free plan
      request = stub_patch(github_url("/repos/#{@test_repo}")).
        with(:body => {:private => false, :name => test_github_repository}.to_json)
      @client.set_public @test_repo
      assert_requested request
    end
  end # .set_public

  describe ".create_repository", :vcr do
    it "creates a repository for an organization" do
      repository = @client.create_repository("an-org-repo", :organization => test_github_org)
      expect(repository.name).to eq("an-org-repo")
      assert_requested :post, github_url("/orgs/#{test_github_org}/repos")

      # cleanup
      begin
        @client.delete_repository("#{test_github_org}/an-org-repo")
      rescue Octokit::NotFound
      end
    end

    it "creates a repository for an organization by ID" do
      request = stub_post(github_url("/organizations/1/repos"))
      repository = @client.create_repository("an-org-repo", :organization => 1)
      assert_requested request
    end
  end

  describe ".edit_repository", :vcr do
    before(:each) do
      @repo = @client.create_repository(test_github_repository)
    end

    after(:each) do
      @client.delete_repository(@repo.full_name)
    end

    context "is_template is passed in params", :vcr do
      it "uses the template repositories preview flag and succeeds" do
        @client.edit_repository(@repo.full_name, is_template: true)
        expect(@client.repository(@repo.full_name).is_template).to be true
      end
    end
  end

  describe ".add_deploy_key" do
    it "adds a repository deploy keys" do
      request = stub_post(github_url("/repos/#{@test_repo}/keys"))
      @client.add_deploy_key(@test_repo, "Padawan", "ssh-rsa AAAAB3NzaC1yc2EAAAADAQABAAABAQDN/h7Hf5TA6G4p19deF8YS9COfuBd133GPs49tO6AU/DKIt7tlitbnUnttT0VbNZM4fplyinPu5vJl60eusn/Ngq2vDfSHP5SfgHfA9H8cnHGPYG7w6F0CujFB3tjBhHa3L6Je50E3NC4+BGGhZMpUoTClEI5yEzx3qosRfpfJu/2MUp/V2aARCAiHUlUoj5eiB15zC25uDsY7SYxkh1JO0ecKSMISc/OCdg0kwi7it4t7S/qm8Wh9pVGuA5FmVk8w0hvL+hHWB9GT02WPqiesMaS9Sj3t0yuRwgwzLDaudQPKKTKYXi+SjwXxTJ/lei2bZTMC4QxYbqfqYQt66pQB wynn.netherland+api-padawan@gmail.com" )
      assert_requested request
    end
  end # .add_deploy_key

  describe ".deploy_key" do
    it "returns a specific deploy key for a repo" do
      key_id = 8675309
      request = stub_get github_url "/repos/#{@test_repo}/keys/#{key_id}"
      @client.deploy_key @test_repo, key_id
      assert_requested request
    end
  end # .deploy_key

  describe ".edit_deploy_key" do
    it "modifies a deploy key" do
      key_id = 8675309
      request = stub_patch(github_url "/repos/#{@test_repo}/keys/#{key_id}").to_return(:status => 405)
      expect { @client.edit_deploy_key(@test_repo, key_id, :title => 'Staging') }.
        to raise_error(Octokit::MethodNotAllowed)
      assert_requested request
    end
  end # .edit_deploy_key

  describe ".remove_deploy_key" do
    it "removes a repository deploy keys" do
      request = stub_delete(github_url("/repos/#{@test_repo}/keys/1234"))
      @client.remove_deploy_key(@test_repo, 1234)
      assert_requested request
    end
  end # .remove_deploy_key

  context "with repository" do
    before(:each) do
      @repo = @client.create_repository(test_github_repository, auto_init: true)
    end

    after(:each) do
      begin
        @client.delete_repository(@repo.full_name)
      rescue Octokit::NotFound
      end
    end

    describe ".create_repository_from_template", :vcr do
      before do
        @client.edit_repository(@repo.full_name, is_template: true)
      end

      it "generates a repository from the template" do
        @client.create_repository_from_template(@repo.id, "Cloned repo")
        assert_requested :post, github_url("/repositories/#{@repo.id}/generate")
      end
    end

    describe ".create_repository", :vcr do
      it "creates a repository" do
        expect(@repo.name).to eq(test_github_repository)
        assert_requested :post, github_url("/user/repos")
      end
    end # .create_repository

    describe ".update_repository", :vcr do
      it "updates the matching repository" do
        description = "It's epic"
        repository = @client.edit_repository(@repo.full_name, :description => description)
        expect(repository.description).to eq(description)
        assert_requested :patch, github_url("/repos/#{@repo.full_name}")
      end
    end # .update_repository

    describe ".deploy_keys", :vcr do
      it "returns a repository's deploy keys" do
        public_keys = @client.deploy_keys @repo.full_name
        expect(public_keys).to be_kind_of Array
        assert_requested :get, github_url("/repos/#{@repo.full_name}/keys")
      end
    end # .deploy_keys

    describe ".add_collaborator", :vcr do
      it "adds a repository collaborators" do
        begin
          @client.remove_collaborator(@repo.full_name, "pengwynn")
        rescue Octokit::NotFound
        end
        @client.add_collaborator(@repo.full_name, "pengwynn")
        assert_requested :put, github_url("/repos/#{@repo.full_name}/collaborators/pengwynn")
      end
    end # .add_collaborator

    describe ".remove_collaborator", :vcr do
      it "removes a repository collaborators" do
        begin
          @client.add_collaborator(@repo.full_name, "pengwynn")
        rescue Octokit::UnprocessableEntity
        end

        @client.remove_collaborator(@repo.full_name, "pengwynn")
        assert_requested :delete, github_url("/repos/#{@repo.full_name}/collaborators/pengwynn")
      end
    end # .remove_collaborator

    describe ".collaborator?", :vcr do
      it "checks if a user is a repository collaborator" do
        begin
          @client.add_collaborator(@repo.full_name, "pengwynn")
        rescue Octokit::UnprocessableEntity
        end

        @client.collaborator?(@repo.full_name, "pengwynn")
        assert_requested :get, github_url("/repos/#{@repo.full_name}/collaborators/pengwynn")
      end
    end # .collaborator?

    describe ".repository_teams", :vcr do
      it "returns all repository teams" do
        teams = @client.repository_teams(@repo.full_name)
        assert_requested :get, github_url("/repos/#{@repo.full_name}/teams")
        expect(teams).to be_kind_of Array
      end
    end # .repository_teams

    describe ".delete_repository", :vcr do
      it "deletes a repository" do
        @client.delete_repository("#{@repo.full_name}")
        assert_requested :delete, github_url("/repos/#{@repo.full_name}")
      end
    end # .delete_repository

    describe ".branch_protection", :vcr do
      it "returns nil for an unprotected branch" do
        branch_protection = @client.branch_protection(@repo.full_name, "master", accept: preview_header)
        expect(branch_protection).to be_nil
        assert_requested :get, github_url("/repos/#{@repo.full_name}/branches/master/protection")
      end

      context "with protected branch" do
        before(:each) do
          protect_params = {
            accept: preview_header,
            enforce_admins: true,
            required_pull_request_reviews: nil,
            required_status_checks: { strict: true, contexts: []}
          }

          @client.protect_branch(@repo.full_name, "master", protect_params)
        end

        it "returns branch protection summary" do
          branch_protection = @client.branch_protection(@repo.full_name, "master", accept: preview_header)
          expect(branch_protection).not_to be_nil
          assert_requested :get, github_url("/repos/#{@repo.full_name}/branches/master/protection")
        end
      end
    end # .branch_protection

    describe ".topics", :vcr do
      it "returns repository topics" do
        topics = Octokit.topics("octokit/octokit.rb", :accept => Octokit::Preview::PREVIEW_TYPES.fetch(:topics))
        expect(topics.names).to include("octokit")
        assert_requested :get, github_url("/repos/octokit/octokit.rb/topics")
      end
    end # .topics

    describe ".replace_all_topics", :vcr do
      it "replaces all topics for a repository" do
        new_topics = ["octocat", "github", "github-api"]
        options = {
          :accept => Octokit::Preview::PREVIEW_TYPES.fetch(:topics)
        }
        topics = @client.replace_all_topics(@repo.full_name, new_topics, options)
        expect(topics.names.sort).to eq(new_topics.sort)
        assert_requested :put, github_url("/repos/#{@repo.full_name}/topics")
      end
    end # .replace_all_topics
  end # with repository

  describe ".repositories", :vcr do
    it "returns a user's repositories" do
      repositories = Octokit.repositories("sferik")
      expect(repositories).to be_kind_of Array
      assert_requested :get, github_url("/users/sferik/repos")
    end
    it "returns authenticated user's repositories" do
      repositories = @client.repositories
      expect(repositories).to be_kind_of Array
      assert_requested :get, github_url("/user/repos")
    end
  end # .repositories

  describe ".all_repositories", :vcr do
    it "returns all repositories on github" do
      repositories = Octokit.all_repositories
      expect(repositories).to be_kind_of Array
      assert_requested :get, github_url("/repositories")
    end
  end # .all_repositories

  describe ".star", :vcr do
    it "stars a repository" do
      result = @client.star("sferik/rails_admin")
      expect(result).to be true
      assert_requested :put, github_url("/user/starred/sferik/rails_admin")
    end
  end # .star

  describe ".unstar", :vcr do
    it "unstars a repository" do
      result = @client.unstar("sferik/rails_admin")
      expect(result).to be true
      assert_requested :delete, github_url("/user/starred/sferik/rails_admin")
    end
  end # .unstar

  describe ".watch", :vcr do
    it "watches a repository" do
      result = @client.watch("sferik/rails_admin")
      expect(result).to be true
      assert_requested :put, github_url("/user/watched/sferik/rails_admin")
    end
  end # .watch

  describe ".unwatch", :vcr do
    it "unwatches a repository" do
      result = @client.unwatch("sferik/rails_admin")
      expect(result).to be true
      assert_requested :delete, github_url("/user/watched/sferik/rails_admin")
    end
  end # .unwatch

  describe ".fork", :vcr do
    it "forks a repository" do
      repository = @client.fork("sferik/rails_admin")
      assert_requested :post, github_url("/repos/sferik/rails_admin/forks")

      # cleanup
      @client.delete_repository(repository.full_name)
    end
  end # .fork

  describe ".collaborators", :vcr do
    it "returns a repository's collaborators" do
      # TODO: This test fails if you do not have PUSH permission to the repo
      collaborators = @client.collaborators("octokit/octokit.rb")
      expect(collaborators).to be_kind_of Array
      assert_requested :get, github_url("/repos/octokit/octokit.rb/collaborators")
    end
  end # .collaborators

  describe ".contributors", :vcr do
    it "returns repository contributors" do
      contributors = Octokit.contributors("sferik/rails_admin", true)
      expect(contributors).to be_kind_of Array
      assert_requested :get, github_url("/repos/sferik/rails_admin/contributors?anon=1")
    end
    it "returns repository contributors excluding anonymous" do
      contributors = Octokit.contributors("sferik/rails_admin")
      expect(contributors).to be_kind_of Array
      assert_requested :get, github_url("/repos/sferik/rails_admin/contributors")
    end
  end # .contributors

  describe ".stargazers", :vcr do
    it "returns all repository stargazers" do
      stargazers = Octokit.stargazers("sferik/rails_admin")
      expect(stargazers).to be_kind_of Array
      assert_requested :get, github_url("/repos/sferik/rails_admin/stargazers")
    end
  end # .stargazers

  describe ".watchers", :vcr do
    it "returns all repository watchers" do
      watchers = Octokit.watchers("sferik/rails_admin")
      expect(watchers).to be_kind_of Array
      assert_requested :get, github_url("/repos/sferik/rails_admin/watchers")
    end
  end # .watchers

  describe ".network", :vcr do
    it "returns a repository's network" do
      network = Octokit.network("sferik/rails_admin")
      expect(network).to be_kind_of Array
      assert_requested :get, github_url("/repos/sferik/rails_admin/forks")
    end
  end # .network

  describe ".languages", :vcr do
    it "returns a repository's languages" do
      languages = Octokit.languages("sferik/rails_admin")
      expect(languages[:Ruby]).not_to be_nil
      assert_requested :get, github_url("/repos/sferik/rails_admin/languages")
    end
  end # .languages

  describe ".tags", :vcr do
    it "returns a repository's tags" do
      tags = Octokit.tags("octokit/octokit.rb")
      expect(tags).to be_kind_of Array
      assert_requested :get, github_url("/repos/octokit/octokit.rb/tags")
    end
  end # .tags

  describe ".branches", :vcr do
    it "returns a repository's branches" do
      branches = Octokit.branches("octokit/octokit.rb")
      expect(branches).to be_kind_of Array
      assert_requested :get, github_url("/repos/octokit/octokit.rb/branches")
    end

    it "returns a single branch" do
      branch = Octokit.branch("octokit/octokit.rb", "master")
      expect(branch.commit.sha).not_to be_nil
      assert_requested :get, github_url("/repos/octokit/octokit.rb/branches/master")
    end
  end # .branches

  context 'with repository' do
    before(:each) do
      @repo = @client.create_repository("an-repo", auto_init: true)
    end

    after(:each) do
      begin
        @client.delete_repository(@repo.full_name)
      rescue Octokit::NotFound
      end
    end

    describe ".permission_level", :vcr do
      it "returns the permission level a user has on a repository" do
        @client.permission_level(@repo.full_name, "lizzhale")
        assert_requested :get, github_url("/repos/#{@repo.full_name}/collaborators/lizzhale/permission")
      end
    end # .permission_level

    describe ".protect_branch", :vcr do
      it "protects a single branch" do
        branch = @client.protect_branch(@repo.full_name, "master",
                                        { accept: preview_header,
                                          required_status_checks: {
                                            strict: true,
                                            contexts: []
                                          },
                                          enforce_admins: true,
                                          required_pull_request_reviews: nil,
                                        }
                                       )
        expect(branch.url).not_to be_nil
        assert_requested :put, github_url("/repos/#{@repo.full_name}/branches/master/protection")
      end

      it "protects a single branch with required_status_checks" do
        rules = {
          required_status_checks: {
            strict: true,
            contexts: []
          },
          enforce_admins: true,
          required_pull_request_reviews: nil,
          restrictions: nil
        }
        branch = @client.protect_branch(@repo.full_name, "master", rules.merge(accept: preview_header))

        expect(branch.required_status_checks.strict).to be true
        expect(branch.restrictions).to be_nil
        assert_requested :put, github_url("/repos/#{@repo.full_name}/branches/master/protection")
      end
      it "protects a single branch with required_approving_review_count" do
        rules = {
          required_status_checks: {
            strict: true,
            contexts: []
          },
          enforce_admins: true,
          required_pull_request_reviews: {
            required_approving_review_count: 2
          },
        }
        branch = @client.protect_branch(@repo.full_name, "master", rules.merge(accept: preview_header))

        expect(branch.required_pull_request_reviews.required_approving_review_count).to eq 2
        assert_requested :put, github_url("/repos/#{@repo.full_name}/branches/master/protection")
      end

    end # .protect_branch

    context "with protected branch" do
      before(:each) do
        protection = {
          required_status_checks: {
            strict: true,
            contexts: []
          },
          enforce_admins: true,
          required_pull_request_reviews: nil,
          restrictions: nil
        }

<<<<<<< HEAD
        @client.protect_branch(@repo.full_name, "master",
                               protection.merge(accept: preview_header))
=======
        @client.protect_branch(@repo.full_name, "master", protection.merge(accept: preview_header))
>>>>>>> 509f0c87
      end

      describe ".unprotect_branch", :vcr do
        it "unprotects a single branch" do
          branch = @client.unprotect_branch(@repo.full_name, "master", accept: preview_header)
          expect(branch).to eq true
          assert_requested :delete, github_url("/repos/#{@repo.full_name}/branches/master/protection")
        end
      end # .unprotect_branch

    end # with protected_branch
  end # with repository

  describe ".assignees", :vcr do
    it "lists all the available assignees (owner + collaborators)" do
      assignees = Octokit.repo_assignees("octokit/octokit.rb")
      expect(assignees).to be_kind_of Array
      assert_requested :get, github_url("/repos/octokit/octokit.rb/assignees")
    end
  end # .assignees

  describe ".check_assignee", :vcr do
    it "checks to see if a particular user is an assignee for a repository" do
      Octokit.check_assignee("octokit/octokit.rb", 'andrew')
      assert_requested :get, github_url("/repos/octokit/octokit.rb/assignees/andrew")
    end
  end # .check_assignee

  describe ".subscribers", :vcr do
    it "lists all the users watching the repository" do
      subscribers = Octokit.subscribers("octokit/octokit.rb")
      expect(subscribers).to be_kind_of Array
      assert_requested :get, github_url("/repos/octokit/octokit.rb/subscribers")
    end
  end # .subscribers

  describe ".update_subscription", :vcr do
    it "updates a repository subscription" do
      @client.update_subscription("octokit/octokit.rb", :subscribed => false)
      assert_requested :put, github_url("/repos/octokit/octokit.rb/subscription")
    end
  end # .update_subscription

  describe ".subscription", :vcr do
    it "returns a repository subscription" do
      @client.subscription("octokit/octokit.rb")
      assert_requested :get, github_url("/repos/octokit/octokit.rb/subscription")
    end
  end # .subscription

  describe ".delete_subscription", :vcr do
    it "returns true when repo subscription deleted" do
      @client.delete_subscription("octokit/octokit.rb")
      assert_requested :delete, github_url("/repos/octokit/octokit.rb/subscription")
    end
  end # .delete_subscription

  describe ".repository?", :vcr do
    it "returns true if the repository exists" do
      result = @client.repository?("sferik/rails_admin")
      expect(result).to be true
      assert_requested :get, github_url("/repos/sferik/rails_admin")
    end
    it "returns false if the repository doesn't exist" do
      result = @client.repository?("octokit/nonexistent-repo")
      expect(result).to be false
      assert_requested :get, github_url("/repos/octokit/nonexistent-repo")
    end
    it "returns false if the repository has an invalid format" do
      result = @client.repository?("invalid format")
      expect(result).to be false
    end
    it "returns false if the repository has more than one slash" do
      result = @client.repository?("more_than/one/slash")
      expect(result).to be false
    end
  end # .repository?

  describe ".transfer_repository", :vcr do
    before do
      @repository = @client.create_repository("a-repo", auto_init: true)
    end

    after do
      # cleanup
      begin
        @client.delete_repository("#{test_github_org}/#{@repository.name}")
      rescue Octokit::NotFound
      end
    end

    it "repository transfer from myself to my organization" do
      accept_header = Octokit::Preview::PREVIEW_TYPES[:transfer_repository]
      @client.transfer_repository(@repository.full_name, test_github_org, { accept: accept_header })
      assert_requested :post, github_url("/repos/#{@repository.full_name}/transfer")

      result = @client.repository?("#{test_github_org}/#{@repository.name}")
      expect(result).to be true
    end
  end # .transfer_repository

  private

  def preview_header
    Octokit::Preview::PREVIEW_TYPES[:branch_protection]
  end
end<|MERGE_RESOLUTION|>--- conflicted
+++ resolved
@@ -18,7 +18,7 @@
       expect(repository.topics).to be_kind_of Array
       expect(repository.topics).to include("syntax-highlighting")
     end
-  end # .repository 
+  end # .repository
 
   describe ".set_private" do
     it "sets a repository private" do
@@ -478,12 +478,7 @@
           restrictions: nil
         }
 
-<<<<<<< HEAD
-        @client.protect_branch(@repo.full_name, "master",
-                               protection.merge(accept: preview_header))
-=======
         @client.protect_branch(@repo.full_name, "master", protection.merge(accept: preview_header))
->>>>>>> 509f0c87
       end
 
       describe ".unprotect_branch", :vcr do
